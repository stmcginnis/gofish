--- conflicted
+++ resolved
@@ -239,11 +239,7 @@
 }
 
 // InsertMediaConfig sends a request to insert virtual media using the VirtualMediaConfig struct
-<<<<<<< HEAD
-func (virtualmedia *VirtualMedia) InsertMediaConfig(config VirtualMediaConfig) error {
-=======
 func (virtualmedia *VirtualMedia) InsertMediaConfig(config VirtualMediaConfig) error { //nolint
->>>>>>> f9a1a28c
 	if !virtualmedia.SupportsMediaInsert {
 		return errors.New("redfish service does not support VirtualMedia.InsertMedia calls")
 	}
